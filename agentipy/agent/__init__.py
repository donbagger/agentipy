import logging
import os
from typing import Any, Dict, List, Optional

import base58
from solana.rpc.api import Client
from solana.rpc.async_api import AsyncClient
from solders.keypair import Keypair  # type: ignore
from solders.pubkey import Pubkey  # type: ignore
from typing_extensions import Union

from agentipy.constants import API_VERSION, BASE_PROXY_URL, DEFAULT_OPTIONS
from agentipy.tools.use_3land import ThreeLandManager
from agentipy.tools.use_adrena import AdrenaTradeManager
from agentipy.tools.use_alldomains import AllDomainsManager
from agentipy.tools.use_drift import DriftManager
from agentipy.tools.use_flash import FlashTradeManager
from agentipy.types import BondingCurveState, PumpfunTokenOptions
from agentipy.utils.meteora_dlmm.types import ActivationType
from agentipy.wallet.solana_wallet_client import SolanaWalletClient

logger = logging.getLogger(__name__)


class SolanaAgentKitError(Exception):
    """Custom exception for errors in SolanaAgentKit"""
    pass


class SolanaAgentKit:
    """
    Main class for interacting with the Solana blockchain.

    Attributes:
        connection (AsyncClient): Solana RPC connection.
        wallet (SolanaWalletClient): Wallet client for signing and sending transactions.
        wallet_address (Pubkey): Public key of the wallet.
    """

    def __init__(
        self,
        private_key: Optional[str] = None,
        rpc_url: Optional[str] = None,
        openai_api_key: Optional[str] = None,
        helius_api_key: Optional[str] = None,
        helius_rpc_url: Optional[str] = None,
        backpack_api_key: Optional[str] = None,
        backpack_api_secret: Optional[str] = None,
        quicknode_rpc_url: Optional[str] = None,
        jito_block_engine_url: Optional[str] = None,
        jito_uuid: Optional[str] = None,
        stork_api_key: Optional[str] = None,
        generate_wallet: bool = False,
    ):
        """
        Initialize the SolanaAgentKit.

        Args:
            private_key (str, optional): Base58-encoded private key for the wallet. Ignored if `generate_wallet` is True.
            rpc_url (str, optional): Solana RPC URL.
            openai_api_key (str, optional): OpenAI API key for additional functionality.
            helius_api_key (str, optional): Helius API key for additional services.
            helius_rpc_url (str, optional): Helius RPC URL.
            quicknode_rpc_url (str, optional): QuickNode RPC URL.
            jito_block_engine_url (str, optional): Jito block engine URL for Solana.
            jito_uuid (str, optional): Jito UUID for authentication.
            generate_wallet (bool): If True, generates a new wallet and returns the details.
        """
        self.rpc_url = rpc_url or os.getenv("SOLANA_RPC_URL", "https://api.mainnet-beta.solana.com")
        self.openai_api_key = openai_api_key or os.getenv("OPENAI_API_KEY", "")
        self.helius_api_key = helius_api_key or os.getenv("HELIUS_API_KEY", "")
        self.helius_rpc_url = helius_rpc_url or os.getenv("HELIUS_RPC_URL", "")
        self.backpack_api_key = backpack_api_key or os.getenv("BACKPACK_API_KEY", "")
        self.backpack_api_secret = backpack_api_secret or os.getenv("BACKPACK_API_SECRET", "")
        self.quicknode_rpc_url = quicknode_rpc_url or os.getenv("QUICKNODE_RPC_URL", "")
        self.jito_block_engine_url = jito_block_engine_url or os.getenv("JITO_BLOCK_ENGINE_URL", "")
        self.jito_uuid = jito_uuid or os.getenv("JITO_UUID", None)
<<<<<<< HEAD
        self.stork_api_key = stork_api_key or os.getenv("STORK_API_KEY", "")
=======
        self.base_proxy_url = BASE_PROXY_URL
        self.api_version = API_VERSION
>>>>>>> 5f79f4d1

        if generate_wallet:
            self.wallet = Keypair()
            self.wallet_address = self.wallet.pubkey()
            self.private_key = base58.b58encode(self.wallet.secret()).decode("utf-8")
        else:
            self.private_key = private_key or os.getenv("SOLANA_PRIVATE_KEY", "")
            self.wallet = Keypair.from_base58_string(self.private_key)
            self.wallet_address = self.wallet.pubkey()

        if not self.wallet or not self.wallet_address:
            raise ValueError("A valid private key must be provided or a wallet must be generated.")

        self.connection = AsyncClient(self.rpc_url)
        self.connection_client = Client(self.rpc_url)

        self.wallet_client = SolanaWalletClient(self.connection_client, self.wallet)

        if generate_wallet:
            logger.info("New Wallet Generated:")
            logger.info(f"Public Key: {self.wallet_address}")
            logger.info(f"Private Key: {self.private_key}")

    async def request_faucet_funds(self):
        from agentipy.tools.request_faucet_funds import FaucetManager
        try:
            return await FaucetManager.request_faucet_funds(self)
        except Exception as e:
            raise SolanaAgentKitError(f"Failed to request faucet funds: {e}")

    async def deploy_token(self, decimals: int = DEFAULT_OPTIONS["TOKEN_DECIMALS"]):
        from agentipy.tools.deploy_token import TokenDeploymentManager
        try:
            return await TokenDeploymentManager.deploy_token(self, decimals)
        except Exception as e:
            raise SolanaAgentKitError(f"Failed to deploy token: {e}")

    async def get_balance(self, token_address: Optional[Pubkey] = None):
        from agentipy.tools.get_balance import BalanceFetcher
        try:
            return await BalanceFetcher.get_balance(self, token_address)
        except Exception as e:
            raise SolanaAgentKitError(f"Failed to fetch balance: {e}")
    
    async def fetch_price(self, token_id: str):
        from agentipy.tools.fetch_price import TokenPriceFetcher
        try:
            return await TokenPriceFetcher.fetch_price(token_id)
        except Exception as e:
            raise SolanaAgentKitError(f"Failed to fetch price: {e}")

    async def transfer(self, to: str, amount: float, mint: Optional[Pubkey] = None):
        from agentipy.tools.transfer import TokenTransferManager
        try:
            return await TokenTransferManager.transfer(self, to, amount, mint)
        except Exception as e:
            raise SolanaAgentKitError(f"Failed to execute transfer: {e}")

    async def trade(self, output_mint: Pubkey, input_amount: float, input_mint: Optional[Pubkey] = None, slippage_bps: int = DEFAULT_OPTIONS["SLIPPAGE_BPS"]):
        from agentipy.tools.trade import TradeManager
        try:
            return await TradeManager.trade(self, output_mint, input_amount, input_mint, slippage_bps)
        except Exception as e:
            raise SolanaAgentKitError(f"Failed to trade: {e}")

    async def lend_assets(self, amount: float):
        from agentipy.tools.lend import AssetLender
        try:
            return await AssetLender.lend_asset(self, amount)
        except Exception as e:
            raise SolanaAgentKitError(f"Failed to lend asset: {e}")

    async def get_tps(self):
        from agentipy.tools.get_tps import SolanaPerformanceTracker
        try:
            return await SolanaPerformanceTracker.fetch_current_tps(self)
        except Exception as e:
            raise SolanaAgentKitError(f"Failed to fetch tps: {e}")
    
    async def get_token_data_by_ticker(self, ticker: str):
        from agentipy.tools.get_token_data import TokenDataManager
        try:
            return TokenDataManager.get_token_data_by_ticker(ticker)
        except Exception as e:
            raise SolanaAgentKitError(f"Failed to get token data: {e}")
    
    async def get_token_data_by_address(self, mint: str):
        from agentipy.tools.get_token_data import TokenDataManager
        try: 
            return TokenDataManager.get_token_data_by_address(Pubkey.from_string(mint))
        except Exception as e:
            raise SolanaAgentKitError(f"Failed to get token data: {e}")

    async def launch_pump_fun_token(self, token_name: str, token_ticker: str, description: str, image_url: str, options: Optional[PumpfunTokenOptions] = None):
        from agentipy.tools.launch_pumpfun_token import PumpfunTokenManager
        try:
            return await PumpfunTokenManager.launch_pumpfun_token(self, token_name, token_ticker, description, image_url, options)
        except Exception as e:
            raise SolanaAgentKitError(f"Failed to launch token on pumpfun: {e}")

    async def stake(self, amount: int):
        from agentipy.tools.stake_with_jup import StakeManager
        try:
            return await StakeManager.stake_with_jup(self, amount)
        except Exception as e:
            raise SolanaAgentKitError(f"Failed to stake: {e}")
    
    async def create_meteora_dlmm_pool(self, bin_step: int, token_a_mint: Pubkey, token_b_mint: Pubkey, initial_price: float, price_rounding_up: bool, fee_bps: int, activation_type: ActivationType, has_alpha_vault: bool, activation_point: Optional[int]):
        from agentipy.tools.create_meteora_dlmm_pool import MeteoraManager
        try:
            return await MeteoraManager.create_meteora_dlmm_pool(self, bin_step, token_a_mint, token_b_mint, initial_price, price_rounding_up, fee_bps, activation_type, has_alpha_vault, activation_point)
        except Exception as e:
            raise SolanaAgentKitError(f"Failed to create dlmm pool: {e}")
    
    async def buy_with_raydium(self, pair_address: str, sol_in: float = 0.01, slippage: int = 5):
        from agentipy.tools.use_raydium import RaydiumManager
        try:
            return await RaydiumManager.buy_with_raydium(self, pair_address, sol_in, slippage)
        except Exception as e:
            raise SolanaAgentKitError(f"Failed to buy using raydium: {e}")
    
    async def sell_with_raydium(self, pair_address: str, percentage: int = 100, slippage: int = 5):
        from agentipy.tools.use_raydium import RaydiumManager
        try:
            return await RaydiumManager.sell_with_raydium(self, pair_address, percentage, slippage)
        except Exception as e:
            raise SolanaAgentKitError(f"Failed to sell using raydium: {e}")
    
    async def burn_and_close_accounts(self, token_account: str):
        from agentipy.tools.burn_and_close_account import BurnManager
        try:
            return await BurnManager.burn_and_close_account(self, token_account)
        except Exception as e:
            raise SolanaAgentKitError(f"Failed to close account: {e}")
    
    async def multiple_burn_and_close_accounts(self, token_accounts: list[str]):
        from agentipy.tools.burn_and_close_account import BurnManager
        try:
            return await BurnManager.process_multiple_accounts(self, token_accounts)
        except Exception as e:
            raise SolanaAgentKitError(f"Failed to close accounts: {e}")
    
    async def create_gibwork_task(self, title: str, content: str, requirements: str, tags: list[str], token_mint_address: Pubkey, token_amount: int):
        from agentipy.tools.create_gibwork import GibworkManager
        try:
            return await GibworkManager.create_gibwork_task(self, title, content, requirements, tags, token_mint_address, token_amount)
        except Exception as e:
            raise SolanaAgentKitError(f"Failed to create task: {e}")
    
    async def buy_using_moonshot(self, mint_str: str, collateral_amount: float = 0.01, slippage_bps: int = 500):
        from agentipy.tools.use_moonshot import MoonshotManager
        try:
            return await MoonshotManager.buy(self, mint_str, collateral_amount, slippage_bps)
        except Exception as e:
            raise SolanaAgentKitError(f"Failed to buy using moonshot: {e}")
    
    async def sell_using_moonshot(self, mint_str: str, token_balance: float = 0.01, slippage_bps: int = 500):
        from agentipy.tools.use_moonshot import MoonshotManager
        try:
            return await MoonshotManager.sell(self, mint_str, token_balance, slippage_bps)
        except Exception as e:
            raise SolanaAgentKitError(f"Failed to sell using moonshot: {e}")
    
    async def pyth_fetch_price(self, mint_str: str):
        from agentipy.tools.use_pyth import PythManager
        try:
            return await PythManager.get_price(mint_str)
        except Exception as e:
            raise SolanaAgentKitError(f"Failed to {e}")
    
    async def stork_fetch_price(self, asset_id: str):
        from agentipy.tools.use_stork import StorkManager
        try:
            return await StorkManager.get_price(self, asset_id)
        except Exception as e:
            raise SolanaAgentKitError(f"Failed to {e}")
        
    async def get_balances(self, address: str):
        from agentipy.tools.use_helius import HeliusManager
        try:
            return HeliusManager.get_balances(self, address)
        except Exception as e:
            raise SolanaAgentKitError(f"Failed to {e}")

    async def get_address_name(self, address: str):
        from agentipy.tools.use_helius import HeliusManager
        try:
            return HeliusManager.get_address_name(self, address)
        except Exception as e:
            raise SolanaAgentKitError(f"Failed to {e}")
        
    async def get_nft_events(self, accounts: List[str],
            types: List[str] = None,
            sources: List[str] = None,
            start_slot: int = None,
            end_slot: int = None,
            start_time: int = None,
            end_time: int = None,
            first_verified_creator: List[str] = None,
            verified_collection_address: List[str] = None,
            limit : int = None,
            sort_order: str = None,
            pagination_token: str = None):
        from agentipy.tools.use_helius import HeliusManager
        try:
            return HeliusManager.get_nft_events(self, accounts,types,sources,start_slot,end_slot,start_time,end_time,first_verified_creator,verified_collection_address,limit,sort_order,pagination_token)
        except Exception as e:
            raise SolanaAgentKitError(f"Failed to {e}")
        
    async def get_mintlists(self, first_verified_creators: List[str],
        verified_collection_addresses: List[str]=None,
        limit: int=None,
        pagination_token: str=None):
        from agentipy.tools.use_helius import HeliusManager
        try:
            return HeliusManager.get_mintlists(self,first_verified_creators,verified_collection_addresses,limit,pagination_token)
        except Exception as e:
            raise SolanaAgentKitError(f"Failed to {e}")
        
    async def get_nft_fingerprint(self, mints: List[str]):
        from agentipy.tools.use_helius import HeliusManager
        try:
            return HeliusManager.get_nft_fingerprint(self,mints)
        except Exception as e:
            raise SolanaAgentKitError(f"Failed to {e}")
        
    async def get_active_listings(self, first_verified_creators: List[str],
        verified_collection_addresses: List[str]=None,
        marketplaces: List[str]=None,
        limit: int=None,
        pagination_token: str=None):
        from agentipy.tools.use_helius import HeliusManager
        try:
            return HeliusManager.get_active_listings(self,first_verified_creators,verified_collection_addresses,marketplaces,limit,pagination_token)
        except Exception as e:
            raise SolanaAgentKitError(f"Failed to {e}")
        
    async def get_nft_metadata(self, mint_accounts: List[str]):
        from agentipy.tools.use_helius import HeliusManager
        try:
            return HeliusManager.get_nft_metadata(self,mint_accounts)
        except Exception as e:
            raise SolanaAgentKitError(f"Failed to {e}")
        
    async def get_raw_transactions(self,
        accounts: List[str], 
        start_slot: int=None,
        end_slot: int=None,
        start_time: int=None,
        end_time: int=None,
        limit: int=None,
        sort_order: str=None,
        pagination_token: str=None):
        from agentipy.tools.use_helius import HeliusManager
        try:
            return HeliusManager.get_raw_transactions(self,accounts,start_slot,end_slot,start_time,end_time,limit,sort_order,pagination_token)
        except Exception as e:
            raise SolanaAgentKitError(f"Failed to {e}")
        
    async def get_parsed_transactions(self, transactions: List[str], commitment: str=None):
        from agentipy.tools.use_helius import HeliusManager
        try:
            return HeliusManager.get_parsed_transactions(self,transactions,commitment)
        except Exception as e:
            raise SolanaAgentKitError(f"Failed to {e}")
    
    async def get_parsed_transaction_history(self,
        address: str, 
        before: str='', 
        until: str='', 
        commitment: str='',
        source: str='',
        type: str=''):
        from agentipy.tools.use_helius import HeliusManager
        try:
            return HeliusManager.get_parsed_transaction_history(self,address,before,until,commitment,source,type)
        except Exception as e:
            raise SolanaAgentKitError(f"Failed to {e}")
        
    async def create_webhook(self, 
        webhook_url: str, 
        transaction_types: list, 
        account_addresses: list, 
        webhook_type: str, 
        txn_status: str="all",
        auth_header: str=None):
        from agentipy.tools.use_helius import HeliusManager
        try:
            return HeliusManager.create_webhook(self,webhook_url,transaction_types,account_addresses,webhook_type,txn_status,auth_header)
        except Exception as e:
            raise SolanaAgentKitError(f"Failed to {e}")
        
    async def get_all_webhooks(self):
        from agentipy.tools.use_helius import HeliusManager
        try:
            return HeliusManager.get_all_webhooks(self)
        except Exception as e:
            raise SolanaAgentKitError(f"Failed to {e}")
        
    async def get_webhook(self, webhook_id: str):
        from agentipy.tools.use_helius import HeliusManager
        try:
            return HeliusManager.get_webhook(self,webhook_id)
        except Exception as e:
            raise SolanaAgentKitError(f"Failed to {e}")
        
    async def edit_webhook(self,
        webhook_id: str, 
        webhook_url: str, 
        transaction_types: list, 
        account_addresses: list, 
        webhook_type: str, 
        txn_status: str="all",
        auth_header: str=None):
        from agentipy.tools.use_helius import HeliusManager
        try:
            return HeliusManager.edit_webhook(self,webhook_id,webhook_url,transaction_types,account_addresses,webhook_type,txn_status,auth_header)
        except Exception as e:
            raise SolanaAgentKitError(f"Failed to {e}")

    async def delete_webhook(self, webhook_id: str):
        from agentipy.tools.use_helius import HeliusManager
        try:
            return HeliusManager.delete_webhook(self,webhook_id)
        except Exception as e:
            raise SolanaAgentKitError(f"Failed to {e}")
        
    async def fetch_token_report_summary(mint:str):
        from agentipy.tools.rugcheck import RugCheckManager
        try:
            return RugCheckManager.fetch_token_report_summary(mint)
        except Exception as e:
            raise SolanaAgentKitError(f"Failed to {e}")
        
    async def fetch_token_detailed_report(mint:str):
        from agentipy.tools.rugcheck import RugCheckManager
        try:
            return RugCheckManager.fetch_token_detailed_report(mint)
        except Exception as e:
            raise SolanaAgentKitError(f"Failed to {e}")
        
    async def get_pump_curve_state(conn: AsyncClient, curve_address: Pubkey,):
        from agentipy.tools.use_pumpfun import PumpfunManager
        try:
            return PumpfunManager.get_pump_curve_state(conn, curve_address)
        except Exception as e:
            raise SolanaAgentKitError(f"Failed to {e}")
        
    async def calculate_pump_curve_price(curve_state:BondingCurveState):
        from agentipy.tools.use_pumpfun import PumpfunManager
        try:
            return PumpfunManager.calculate_pump_curve_price(curve_state)
        except Exception as e:
            raise SolanaAgentKitError(f"Failed to {e}")
        
    async def buy_token(self, mint:Pubkey, bonding_curve:Pubkey,associated_bonding_curve:Pubkey, amount:float, slippage:float,max_retries:int):
        from agentipy.tools.use_pumpfun import PumpfunManager
        try:
            return PumpfunManager.buy_token(self,mint,bonding_curve,associated_bonding_curve,amount,slippage,max_retries)
        except Exception as e:
            raise SolanaAgentKitError(f"Failed to {e}")

    async def sell_token(self, mint:Pubkey, bonding_curve:Pubkey,associated_bonding_curve:Pubkey, amount:float, slippage:float,max_retries:int):
        from agentipy.tools.use_pumpfun import PumpfunManager
        try:
            return PumpfunManager.sell_token(self, mint, bonding_curve, associated_bonding_curve, slippage, max_retries)
        except Exception as e:
            raise SolanaAgentKitError(f"Failed to {e}")

    async def resolve_name_to_address(self, domain: str):
        from agentipy.tools.use_sns import NameServiceManager
        try:
            return NameServiceManager.resolve_name_to_address(self, domain)
        except Exception as e:
            raise SolanaAgentKitError(f"Failed to {e}")
        
    async def get_favourite_domain(self, owner: str):
        from agentipy.tools.use_sns import NameServiceManager
        try:
            return NameServiceManager.get_favourite_domain(self, owner)
        except Exception as e:
            raise SolanaAgentKitError(f"Failed to {e}")
        
    async def get_all_domains_for_owner(self, owner: str):
        from agentipy.tools.use_sns import NameServiceManager
        try:
            return NameServiceManager.get_all_domains_for_owner(self, owner)
        except Exception as e:
            raise SolanaAgentKitError(f"Failed to {e}")
        
    async def get_registration_transaction(self, domain: str, buyer: str, buyer_token_account: str, space: int, 
                                     mint: Optional[str] = None, referrer_key: Optional[str] = None):
        from agentipy.tools.use_sns import NameServiceManager
        try:
            return NameServiceManager.get_registration_transaction(self, domain, buyer, buyer_token_account, space, mint, referrer_key)
        except Exception as e:
            raise SolanaAgentKitError(f"Failed to {e}")

    async def deploy_collection(self, name: str, uri: str, royalty_basis_points: int, creator_address: str):
        from agentipy.tools.use_metaplex import DeployCollectionManager
        try:
            return DeployCollectionManager.deploy_collection(self, name, uri, royalty_basis_points, creator_address)
        except Exception as e:
            raise SolanaAgentKitError(f"Failed to {e}")
        
    async def get_metaplex_asset(self, assetId:str):
        from agentipy.tools.use_metaplex import DeployCollectionManager
        try:
            return DeployCollectionManager.get_metaplex_asset(self, assetId)
        except Exception as e:
            raise SolanaAgentKitError(f"Failed to {e}")
        
    async def get_metaplex_assets_by_creator(self,creator: str, onlyVerified: bool = False, sortBy: Union[str, None] = None,
    sortDirection: Union[str, None] = None,
    limit: Union[int, None] = None,
    page: Union[int, None] = None,
    before: Union[str, None] = None,
    after: Union[str, None] = None):
        from agentipy.tools.use_metaplex import DeployCollectionManager
        try:
            return DeployCollectionManager.get_metaplex_assets_by_creator(self, creator, onlyVerified, sortBy, sortDirection, limit, page, before, after)
        except Exception as e:
            raise SolanaAgentKitError(f"Failed to {e}")
        
    async def get_metaplex_assets_by_authority(self,authority: str, sortBy: Union[str, None] = None,
    sortDirection: Union[str, None] = None,
    limit: Union[int, None] = None,
    page: Union[int, None] = None,
    before: Union[str, None] = None,
    after: Union[str, None] = None):
        from agentipy.tools.use_metaplex import DeployCollectionManager
        try:
            return DeployCollectionManager.get_metaplex_assets_by_authority(self, authority, sortBy, sortDirection, limit, page, before, after)
        except Exception as e:
            raise SolanaAgentKitError(f"Failed to {e}")
        
    async def mint_metaplex_core_nft(self,collectionMint: str, name: str, uri: str, sellerFeeBasisPoints: Union[int, None] = None, address: Union[str, None] = None,
    share: Union[str, None] = None, recipient: Union[str, None] = None):
        from agentipy.tools.use_metaplex import DeployCollectionManager
        try:
            return DeployCollectionManager.mint_metaplex_core_nft(self, collectionMint, name, uri, sellerFeeBasisPoints, address, share, recipient)
        except Exception as e:
            raise SolanaAgentKitError(f"Failed to {e}")
        
    async def create_debridge_transaction(
    self,
    src_chain_id: str,
    src_chain_token_in: str,
    src_chain_token_in_amount: str,
    dst_chain_id: str,
    dst_chain_token_out: str,
    dst_chain_token_out_recipient: str,
    src_chain_order_authority_address: str,
    dst_chain_order_authority_address: str,
    affiliate_fee_percent: str = "0",
    affiliate_fee_recipient: str = "",
    prepend_operating_expenses: bool = True,
    dst_chain_token_out_amount: str = "auto"):
        from agentipy.tools.use_debridge import DeBridgeManager   
        try:
            return DeBridgeManager.create_debridge_transaction(self, src_chain_id, src_chain_token_in, src_chain_token_in_amount, dst_chain_id, dst_chain_token_out, dst_chain_token_out_recipient, src_chain_order_authority_address, dst_chain_order_authority_address, affiliate_fee_percent, affiliate_fee_recipient, prepend_operating_expenses, dst_chain_token_out_amount)
        except Exception as e:
            raise SolanaAgentKitError(f"Failed to {e}")
        
    async def execute_debridge_transaction(self, transaction_data: dict):
        from agentipy.tools.use_debridge import DeBridgeManager   
        try:
            return await DeBridgeManager.execute_debridge_transaction(self, transaction_data)
        except Exception as e:
            raise SolanaAgentKitError(f"Failed to {e}")
        
    async def check_transaction_status(self, tx_hash: str):
        from agentipy.tools.use_debridge import DeBridgeManager   
        try:
            return await DeBridgeManager.check_transaction_status(self, tx_hash)
        except Exception as e:
            raise SolanaAgentKitError(f"Failed to {e}")
        
    async def cybers_create_coin(
        self, 
        name: str,
        symbol: str,
        image_path: str,
        tweet_author_id: str,
        tweet_author_username: str):
        from agentipy.tools.use_cybers import CybersManager   
        try:
            return CybersManager.create_coin(self, name, symbol, image_path, tweet_author_id, tweet_author_username)
        except Exception as e:
            raise SolanaAgentKitError(f"Failed to {e}")

    async def get_tip_accounts(self):
        from agentipy.tools.use_jito import JitoManager
        try:
            return JitoManager.get_tip_accounts(self)
        except Exception as e:
            raise SolanaAgentKitError(f"Failed to {e}")

    async def get_random_tip_account():
        from agentipy.tools.use_jito import JitoManager
        try:
            return JitoManager.get_random_tip_account()
        except Exception as e:
            raise SolanaAgentKitError(f"Failed to {e}")
        
    async def get_bundle_statuses(self, bundle_uuids):
        from agentipy.tools.use_jito import JitoManager
        try:
            return JitoManager.get_bundle_statuses(self, bundle_uuids)
        except Exception as e:
            raise SolanaAgentKitError(f"Failed to {e}")

    async def send_bundle(self, params=None):
        from agentipy.tools.use_jito import JitoManager
        try:
            return JitoManager.send_bundle(self, params)
        except Exception as e:
            raise SolanaAgentKitError(f"Failed to {e}")
        
    async def get_inflight_bundle_statuses(self, bundle_uuids):
        from agentipy.tools.use_jito import JitoManager
        try:
            return JitoManager.get_inflight_bundle_statuses(self, bundle_uuids)
        except Exception as e:
            raise SolanaAgentKitError(f"Failed to {e}")
        
    async def send_txn(self, params=None, bundleOnly=False):
        from agentipy.tools.use_jito import JitoManager
        try:
            return JitoManager.send_txn(self, params, bundleOnly)
        except Exception as e:
            raise SolanaAgentKitError(f"Failed to {e}")
    
    async def get_account_balances(self):
        from agentipy.tools.use_backpack import BackpackManager
        try:
            return await BackpackManager.get_account_balances(self)
        except Exception as e:
            raise SolanaAgentKitError(f"Failed to fetch account balances: {e}")


    async def request_withdrawal(self, address: str, blockchain: str, quantity: str, symbol: str, **kwargs):
        from agentipy.tools.use_backpack import BackpackManager
        try:
            return await BackpackManager.request_withdrawal(self, address, blockchain, quantity, symbol, **kwargs)
        except Exception as e:
            raise SolanaAgentKitError(f"Failed to request withdrawal: {e}")


    async def get_account_settings(self):
        from agentipy.tools.use_backpack import BackpackManager
        try:
            return await BackpackManager.get_account_settings(self)
        except Exception as e:
            raise SolanaAgentKitError(f"Failed to fetch account settings: {e}")


    async def update_account_settings(self, **kwargs):
        from agentipy.tools.use_backpack import BackpackManager
        try:
            return await BackpackManager.update_account_settings(self, **kwargs)
        except Exception as e:
            raise SolanaAgentKitError(f"Failed to update account settings: {e}")


    async def get_borrow_lend_positions(self):
        from agentipy.tools.use_backpack import BackpackManager
        try:
            return await BackpackManager.get_borrow_lend_positions(self)
        except Exception as e:
            raise SolanaAgentKitError(f"Failed to fetch borrow/lend positions: {e}")


    async def execute_borrow_lend(self, quantity: str, side: str, symbol: str):
        from agentipy.tools.use_backpack import BackpackManager
        try:
            return await BackpackManager.execute_borrow_lend(self, quantity, side, symbol)
        except Exception as e:
            raise SolanaAgentKitError(f"Failed to execute borrow/lend operation: {e}")


    async def get_collateral_info(self, sub_account_id: int = None):
        from agentipy.tools.use_backpack import BackpackManager
        try:
            return await BackpackManager.get_collateral_info(self, sub_account_id)
        except Exception as e:
            raise SolanaAgentKitError(f"Failed to fetch collateral information: {e}")


    async def get_account_deposits(self, **kwargs):
        from agentipy.tools.use_backpack import BackpackManager
        try:
            return await BackpackManager.get_account_deposits(self, **kwargs)
        except Exception as e:
            raise SolanaAgentKitError(f"Failed to fetch account deposits: {e}")


    async def get_open_positions(self):
        from agentipy.tools.use_backpack import BackpackManager
        try:
            return await BackpackManager.get_open_positions(self)
        except Exception as e:
            raise SolanaAgentKitError(f"Failed to fetch open positions: {e}")


    async def get_borrow_history(self, **kwargs):
        from agentipy.tools.use_backpack import BackpackManager
        try:
            return await BackpackManager.get_borrow_history(self, **kwargs)
        except Exception as e:
            raise SolanaAgentKitError(f"Failed to fetch borrow history: {e}")


    async def get_interest_history(self, **kwargs):
        from agentipy.tools.use_backpack import BackpackManager
        try:
            return await BackpackManager.get_interest_history(self, **kwargs)
        except Exception as e:
            raise SolanaAgentKitError(f"Failed to fetch interest history: {e}")


    async def get_fill_history(self, **kwargs):
        from agentipy.tools.use_backpack import BackpackManager
        try:
            return await BackpackManager.get_fill_history(self, **kwargs)
        except Exception as e:
            raise SolanaAgentKitError(f"Failed to fetch fill history: {e}")


    async def get_borrow_position_history(self, **kwargs):
        from agentipy.tools.use_backpack import BackpackManager
        try:
            return await BackpackManager.get_borrow_position_history(self, **kwargs)
        except Exception as e:
            raise SolanaAgentKitError(f"Failed to fetch borrow position history: {e}")


    async def get_funding_payments(self, **kwargs):
        from agentipy.tools.use_backpack import BackpackManager
        try:
            return await BackpackManager.get_funding_payments(self, **kwargs)
        except Exception as e:
            raise SolanaAgentKitError(f"Failed to fetch funding payments: {e}")


    async def get_order_history(self, **kwargs):
        from agentipy.tools.use_backpack import BackpackManager
        try:
            return await BackpackManager.get_order_history(self, **kwargs)
        except Exception as e:
            raise SolanaAgentKitError(f"Failed to fetch order history: {e}")


    async def get_pnl_history(self, **kwargs):
        from agentipy.tools.use_backpack import BackpackManager
        try:
            return await BackpackManager.get_pnl_history(self, **kwargs)
        except Exception as e:
            raise SolanaAgentKitError(f"Failed to fetch PNL history: {e}")


    async def get_settlement_history(self, **kwargs):
        from agentipy.tools.use_backpack import BackpackManager
        try:
            return await BackpackManager.get_settlement_history(self, **kwargs)
        except Exception as e:
            raise SolanaAgentKitError(f"Failed to fetch settlement history: {e}")


    async def get_users_open_orders(self, **kwargs):
        from agentipy.tools.use_backpack import BackpackManager
        try:
            return await BackpackManager.get_users_open_orders(self, **kwargs)
        except Exception as e:
            raise SolanaAgentKitError(f"Failed to fetch user's open orders: {e}")


    async def execute_order(self, **kwargs):
        from agentipy.tools.use_backpack import BackpackManager
        try:
            return await BackpackManager.execute_order(self, **kwargs)
        except Exception as e:
            raise SolanaAgentKitError(f"Failed to execute order: {e}")


    async def cancel_open_order(self, **kwargs):
        from agentipy.tools.use_backpack import BackpackManager
        try:
            return await BackpackManager.cancel_open_order(self, **kwargs)
        except Exception as e:
            raise SolanaAgentKitError(f"Failed to cancel open order: {e}")


    async def get_open_orders(self, **kwargs):
        from agentipy.tools.use_backpack import BackpackManager
        try:
            return await BackpackManager.get_open_orders(self, **kwargs)
        except Exception as e:
            raise SolanaAgentKitError(f"Failed to fetch open orders: {e}")


    async def cancel_open_orders(self, **kwargs):
        from agentipy.tools.use_backpack import BackpackManager
        try:
            return await BackpackManager.cancel_open_orders(self, **kwargs)
        except Exception as e:
            raise SolanaAgentKitError(f"Failed to cancel open orders: {e}")


    async def get_supported_assets(self):
        from agentipy.tools.use_backpack import BackpackManager
        try:
            return await BackpackManager.get_supported_assets(self)
        except Exception as e:
            raise SolanaAgentKitError(f"Failed to fetch supported assets: {e}")


    async def get_ticker_information(self, **kwargs):
        from agentipy.tools.use_backpack import BackpackManager
        try:
            return await BackpackManager.get_ticker_information(self, **kwargs)
        except Exception as e:
            raise SolanaAgentKitError(f"Failed to fetch ticker information: {e}")


    async def get_markets(self):
        from agentipy.tools.use_backpack import BackpackManager
        try:
            return await BackpackManager.get_markets(self)
        except Exception as e:
            raise SolanaAgentKitError(f"Failed to fetch markets: {e}")


    async def get_market(self, **kwargs):
        from agentipy.tools.use_backpack import BackpackManager
        try:
            return await BackpackManager.get_market(self, **kwargs)
        except Exception as e:
            raise SolanaAgentKitError(f"Failed to fetch market: {e}")


    async def get_tickers(self):
        from agentipy.tools.use_backpack import BackpackManager
        try:
            return await BackpackManager.get_tickers(self)
        except Exception as e:
            raise SolanaAgentKitError(f"Failed to fetch tickers: {e}")
    
    async def get_depth(self, symbol: str):
        """
        Retrieves the order book depth for a given market symbol.

        Args:
            symbol (str): Market symbol.

        Returns:
            dict: Order book depth.
        """
        from agentipy.tools.use_backpack import BackpackManager
        try:
            return await BackpackManager.get_depth(self, symbol)
        except Exception as e:
            raise SolanaAgentKitError(f"Failed to fetch order book depth: {e}")


    async def get_klines(self, symbol: str, interval: str, start_time: int, end_time: int = None):
        """
        Get K-Lines for the given market symbol.

        Args:
            symbol (str): Market symbol.
            interval (str): Interval for the K-Lines.
            start_time (int): Start time for the data.
            end_time (int, optional): End time for the data. Defaults to None.

        Returns:
            dict: K-Lines data.
        """
        from agentipy.tools.use_backpack import BackpackManager
        try:
            return await BackpackManager.get_klines(self, symbol, interval, start_time, end_time)
        except Exception as e:
            raise SolanaAgentKitError(f"Failed to fetch K-Lines: {e}")


    async def get_mark_price(self, symbol: str):
        """
        Retrieves mark price, index price, and funding rate for the given market symbol.

        Args:
            symbol (str): Market symbol.

        Returns:
            dict: Mark price data.
        """
        from agentipy.tools.use_backpack import BackpackManager
        try:
            return await BackpackManager.get_mark_price(self, symbol)
        except Exception as e:
            raise SolanaAgentKitError(f"Failed to fetch mark price: {e}")


    async def get_open_interest(self, symbol: str):
        """
        Retrieves the current open interest for the given market.

        Args:
            symbol (str): Market symbol.

        Returns:
            dict: Open interest data.
        """
        from agentipy.tools.use_backpack import BackpackManager
        try:
            return await BackpackManager.get_open_interest(self, symbol)
        except Exception as e:
            raise SolanaAgentKitError(f"Failed to fetch open interest: {e}")


    async def get_funding_interval_rates(self, symbol: str, limit: int = 100, offset: int = 0):
        """
        Funding interval rate history for futures.

        Args:
            symbol (str): Market symbol.
            limit (int, optional): Maximum results to return. Defaults to 100.
            offset (int, optional): Records to skip. Defaults to 0.

        Returns:
            dict: Funding interval rate data.
        """
        from agentipy.tools.use_backpack import BackpackManager
        try:
            return await BackpackManager.get_funding_interval_rates(self, symbol, limit, offset)
        except Exception as e:
            raise SolanaAgentKitError(f"Failed to fetch funding interval rates: {e}")


    async def get_status(self):
        """
        Get the system status and the status message, if any.

        Returns:
            dict: System status.
        """
        from agentipy.tools.use_backpack import BackpackManager
        try:
            return await BackpackManager.get_status(self)
        except Exception as e:
            raise SolanaAgentKitError(f"Failed to fetch system status: {e}")


    async def send_ping(self):
        """
        Responds with pong.

        Returns:
            str: "pong"
        """
        from agentipy.tools.use_backpack import BackpackManager
        try:
            return await BackpackManager.send_ping(self)
        except Exception as e:
            raise SolanaAgentKitError(f"Failed to send ping: {e}")


    async def get_system_time(self):
        """
        Retrieves the current system time.

        Returns:
            str: Current system time.
        """
        from agentipy.tools.use_backpack import BackpackManager
        try:
            return await BackpackManager.get_system_time(self)
        except Exception as e:
            raise SolanaAgentKitError(f"Failed to fetch system time: {e}")


    async def get_recent_trades(self, symbol: str, limit: int = 100):
        """
        Retrieve the most recent trades for a symbol.

        Args:
            symbol (str): Market symbol.
            limit (int, optional): Maximum results to return. Defaults to 100.

        Returns:
            dict: Recent trade data.
        """
        from agentipy.tools.use_backpack import BackpackManager
        try:
            return await BackpackManager.get_recent_trades(self, symbol, limit)
        except Exception as e:
            raise SolanaAgentKitError(f"Failed to fetch recent trades: {e}")


    async def get_historical_trades(self, symbol: str, limit: int = 100, offset: int = 0):
        """
        Retrieves all historical trades for the given symbol.

        Args:
            symbol (str): Market symbol.
            limit (int, optional): Maximum results to return. Defaults to 100.
            offset (int, optional): Records to skip. Defaults to 0.

        Returns:
            dict: Historical trade data.
        """
        from agentipy.tools.use_backpack import BackpackManager
        try:
            return await BackpackManager.get_historical_trades(self, symbol, limit, offset)
        except Exception as e:
            raise SolanaAgentKitError(f"Failed to fetch historical trades: {e}")
    
    async def close_perp_trade_short(self, price: float, trade_mint: str) -> Optional[Dict[str, Any]]:
        """
        Closes a perpetual short trade.

        Args:
            price (float): Execution price for closing the trade.
            trade_mint (str): Token mint address for the trade.

        Returns:
            dict: Transaction details.
        """
        try:
            return await AdrenaTradeManager.close_perp_trade_short(self, price, trade_mint)
        except Exception as e:
            raise SolanaAgentKitError(f"Failed to close perp short trade: {e}")

    async def close_perp_trade_long(self, price: float, trade_mint: str) -> Optional[Dict[str, Any]]:
        """
        Closes a perpetual long trade.

        Args:
            price (float): Execution price for closing the trade.
            trade_mint (str): Token mint address for the trade.

        Returns:
            dict: Transaction details.
        """
        try:
            return await AdrenaTradeManager.close_perp_trade_long(self, price, trade_mint)
        except Exception as e:
            raise SolanaAgentKitError(f"Failed to close perp long trade: {e}")

    async def open_perp_trade_long(
        self,
        price: float,
        collateral_amount: float,
        collateral_mint: Optional[str] = None,
        leverage: Optional[float] = None,
        trade_mint: Optional[str] = None,
        slippage: Optional[float] = None,
    ) -> Optional[Dict[str, Any]]:
        """
        Opens a perpetual long trade.

        Args:
            price (float): Entry price for the trade.
            collateral_amount (float): Amount of collateral.
            collateral_mint (str, optional): Mint address of the collateral.
            leverage (float, optional): Leverage factor.
            trade_mint (str, optional): Token mint address.
            slippage (float, optional): Slippage tolerance.

        Returns:
            dict: Transaction details.
        """
        try:
            return await AdrenaTradeManager.open_perp_trade_long(
                self, price, collateral_amount, collateral_mint, leverage, trade_mint, slippage
            )
        except Exception as e:
            raise SolanaAgentKitError(f"Failed to open perp long trade: {e}")

    async def open_perp_trade_short(
        self,
        price: float,
        collateral_amount: float,
        collateral_mint: Optional[str] = None,
        leverage: Optional[float] = None,
        trade_mint: Optional[str] = None,
        slippage: Optional[float] = None,
    ) -> Optional[Dict[str, Any]]:
        """
        Opens a perpetual short trade.

        Args:
            price (float): Entry price for the trade.
            collateral_amount (float): Amount of collateral.
            collateral_mint (str, optional): Mint address of the collateral.
            leverage (float, optional): Leverage factor.
            trade_mint (str, optional): Token mint address.
            slippage (float, optional): Slippage tolerance.

        Returns:
            dict: Transaction details.
        """
        try:
            return await AdrenaTradeManager.open_perp_trade_short(
                self, price, collateral_amount, collateral_mint, leverage, trade_mint, slippage
            )
        except Exception as e:
            raise SolanaAgentKitError(f"Failed to open perp short trade: {e}")

    async def create_3land_collection(
        self,
        collection_symbol: str,
        collection_name: str,
        collection_description: str,
        main_image_url: Optional[str] = None,
        cover_image_url: Optional[str] = None,
        is_devnet: Optional[bool] = False,
    ) -> Optional[Dict[str, Any]]:
        """
        Creates a 3land NFT collection.

        Args:
            collection_symbol (str): Symbol of the collection.
            collection_name (str): Name of the collection.
            collection_description (str): Description of the collection.
            main_image_url (str, optional): URL of the main image.
            cover_image_url (str, optional): URL of the cover image.
            is_devnet (bool, optional): Whether to use devnet.

        Returns:
            dict: Transaction details.
        """
        try:
            return await ThreeLandManager.create_3land_collection(
                self, collection_symbol, collection_name, collection_description, main_image_url, cover_image_url, is_devnet
            )
        except Exception as e:
            raise SolanaAgentKitError(f"Failed to create 3land collection: {e}")

    async def create_3land_nft(
        self,
        item_name: str,
        seller_fee: float,
        item_amount: int,
        item_symbol: str,
        item_description: str,
        traits: Any,
        price: Optional[float] = None,
        main_image_url: Optional[str] = None,
        cover_image_url: Optional[str] = None,
        spl_hash: Optional[str] = None,
        pool_name: Optional[str] = None,
        is_devnet: Optional[bool] = False,
        with_pool: Optional[bool] = False,
    ) -> Optional[Dict[str, Any]]:
        """
        Creates a 3land NFT.

        Args:
            item_name (str): Name of the NFT.
            seller_fee (float): Seller fee percentage.
            item_amount (int): Number of NFTs to mint.
            item_symbol (str): Symbol of the NFT.
            item_description (str): Description of the NFT.
            traits (Any): NFT traits.
            price (float, optional): Price of the NFT.
            main_image_url (str, optional): URL of the main image.
            cover_image_url (str, optional): URL of the cover image.
            spl_hash (str, optional): SPL hash identifier.
            pool_name (str, optional): Pool name.
            is_devnet (bool, optional): Whether to use devnet.
            with_pool (bool, optional): Whether to include a pool.

        Returns:
            dict: Transaction details.
        """
        try:
            return await ThreeLandManager.create_3land_nft(
                self,
                item_name,
                seller_fee,
                item_amount,
                item_symbol,
                item_description,
                traits,
                price,
                main_image_url,
                cover_image_url,
                spl_hash,
                pool_name,
                is_devnet,
                with_pool,
            )
        except Exception as e:
            raise SolanaAgentKitError(f"Failed to create 3land NFT: {e}")

    async def create_drift_user_account(self, deposit_amount: float, deposit_symbol: str) -> Optional[Dict[str, Any]]:
        """
        Creates a Drift user account with an initial deposit.

        Args:
            deposit_amount (float): Amount to deposit.
            deposit_symbol (str): Symbol of the asset to deposit.

        Returns:
            dict: Transaction details.
        """
        try:
            return await DriftManager.create_drift_user_account(self, deposit_amount, deposit_symbol)
        except Exception as e:
            raise SolanaAgentKitError(f"Failed to create Drift user account: {e}")

    async def deposit_to_drift_user_account(
        self, amount: float, symbol: str, is_repayment: Optional[bool] = None
    ) -> Optional[Dict[str, Any]]:
        """
        Deposits funds into a Drift user account.

        Args:
            amount (float): Amount to deposit.
            symbol (str): Symbol of the asset.
            is_repayment (bool, optional): Whether the deposit is a loan repayment.

        Returns:
            dict: Transaction details.
        """
        try:
            return await DriftManager.deposit_to_drift_user_account(self, amount, symbol, is_repayment)
        except Exception as e:
            raise SolanaAgentKitError(f"Failed to deposit to Drift user account: {e}")

    async def withdraw_from_drift_user_account(
        self, amount: float, symbol: str, is_borrow: Optional[bool] = None
    ) -> Optional[Dict[str, Any]]:
        """
        Withdraws funds from a Drift user account.

        Args:
            amount (float): Amount to withdraw.
            symbol (str): Symbol of the asset.
            is_borrow (bool, optional): Whether the withdrawal is a borrow request.

        Returns:
            dict: Transaction details.
        """
        try:
            return await DriftManager.withdraw_from_drift_user_account(self, amount, symbol, is_borrow)
        except Exception as e:
            raise SolanaAgentKitError(f"Failed to withdraw from Drift user account: {e}")

    async def trade_using_drift_perp_account(
        self, amount: float, symbol: str, action: str, trade_type: str, price: Optional[float] = None
    ) -> Optional[Dict[str, Any]]:
        """
        Executes a trade using a Drift perpetual account.

        Args:
            amount (float): Trade amount.
            symbol (str): Market symbol.
            action (str): "long" or "short".
            trade_type (str): "market" or "limit".
            price (float, optional): Trade execution price.

        Returns:
            dict: Transaction details.
        """
        try:
            return await DriftManager.trade_using_drift_perp_account(self, amount, symbol, action, trade_type, price)
        except Exception as e:
            raise SolanaAgentKitError(f"Failed to trade using Drift perp account: {e}")

    async def check_if_drift_account_exists(self) -> Optional[Dict[str, Any]]:
        """
        Checks if a Drift user account exists.

        Returns:
            dict: Boolean indicating account existence.
        """
        try:
            return await DriftManager.check_if_drift_account_exists(self)
        except Exception as e:
            raise SolanaAgentKitError(f"Failed to check Drift account existence: {e}")

    async def drift_user_account_info(self) -> Optional[Dict[str, Any]]:
        """
        Retrieves Drift user account information.

        Returns:
            dict: Account details.
        """
        try:
            return await DriftManager.drift_user_account_info(self)
        except Exception as e:
            raise SolanaAgentKitError(f"Failed to fetch Drift user account info: {e}")
        
    async def get_available_drift_markets(self) -> Optional[Dict[str, Any]]:
        """
        Retrieves available markets on Drift.

        Returns:
            dict: List of available Drift markets.
        """
        try:
            return await DriftManager.get_available_drift_markets(self)
        except Exception as e:
            raise SolanaAgentKitError(f"Failed to fetch available Drift markets: {e}")

    async def stake_to_drift_insurance_fund(self, amount: float, symbol: str) -> Optional[Dict[str, Any]]:
        """
        Stakes funds into the Drift insurance fund.

        Args:
            amount (float): Amount to stake.
            symbol (str): Token symbol.

        Returns:
            dict: Transaction details.
        """
        try:
            return await DriftManager.stake_to_drift_insurance_fund(self, amount, symbol)
        except Exception as e:
            raise SolanaAgentKitError(f"Failed to stake to Drift insurance fund: {e}")

    async def request_unstake_from_drift_insurance_fund(self, amount: float, symbol: str) -> Optional[Dict[str, Any]]:
        """
        Requests unstaking from the Drift insurance fund.

        Args:
            amount (float): Amount to unstake.
            symbol (str): Token symbol.

        Returns:
            dict: Transaction details.
        """
        try:
            return await DriftManager.request_unstake_from_drift_insurance_fund(self, amount, symbol)
        except Exception as e:
            raise SolanaAgentKitError(f"Failed to request unstake from Drift insurance fund: {e}")

    async def unstake_from_drift_insurance_fund(self, symbol: str) -> Optional[Dict[str, Any]]:
        """
        Completes an unstaking request from the Drift insurance fund.

        Args:
            symbol (str): Token symbol.

        Returns:
            dict: Transaction details.
        """
        try:
            return await DriftManager.unstake_from_drift_insurance_fund(self, symbol)
        except Exception as e:
            raise SolanaAgentKitError(f"Failed to unstake from Drift insurance fund: {e}")

    async def drift_swap_spot_token(
        self,
        from_symbol: str,
        to_symbol: str,
        slippage: Optional[float] = None,
        to_amount: Optional[float] = None,
        from_amount: Optional[float] = None,
    ) -> Optional[Dict[str, Any]]:
        """
        Swaps spot tokens on Drift.

        Args:
            from_symbol (str): Token to swap from.
            to_symbol (str): Token to swap to.
            slippage (float, optional): Allowed slippage.
            to_amount (float, optional): Desired amount of the output token.
            from_amount (float, optional): Amount of the input token.

        Returns:
            dict: Swap transaction details.
        """
        try:
            return await DriftManager.drift_swap_spot_token(self, from_symbol, to_symbol, slippage, to_amount, from_amount)
        except Exception as e:
            raise SolanaAgentKitError(f"Failed to swap spot token on Drift: {e}")

    async def get_drift_perp_market_funding_rate(self, symbol: str, period: str = "year") -> Optional[Dict[str, Any]]:
        """
        Retrieves the funding rate for a Drift perpetual market.

        Args:
            symbol (str): Market symbol (must end in '-PERP').
            period (str, optional): Funding rate period, either "year" or "hour". Defaults to "year".

        Returns:
            dict: Funding rate information.
        """
        try:
            return await DriftManager.get_drift_perp_market_funding_rate(self, symbol, period)
        except Exception as e:
            raise SolanaAgentKitError(f"Failed to get Drift perp market funding rate: {e}")
        
    async def get_drift_entry_quote_of_perp_trade(self, amount: float, symbol: str, action: str) -> Optional[Dict[str, Any]]:
        """
        Retrieves the entry quote for a perpetual trade on Drift.

        Args:
            amount (float): Trade amount.
            symbol (str): Market symbol (must end in '-PERP').
            action (str): "long" or "short".

        Returns:
            dict: Entry quote details.
        """
        try:
            return await DriftManager.get_drift_entry_quote_of_perp_trade(self, amount, symbol, action)
        except Exception as e:
            raise SolanaAgentKitError(f"Failed to get Drift entry quote of perp trade: {e}")

    async def get_drift_lend_borrow_apy(self, symbol: str) -> Optional[Dict[str, Any]]:
        """
        Retrieves the lending and borrowing APY for a given symbol on Drift.

        Args:
            symbol (str): Token symbol.

        Returns:
            dict: Lending and borrowing APY details.
        """
        try:
            return await DriftManager.get_drift_lend_borrow_apy(self, symbol)
        except Exception as e:
            raise SolanaAgentKitError(f"Failed to get Drift lend/borrow APY: {e}")

    async def create_drift_vault(
        self,
        name: str,
        market_name: str,
        redeem_period: int,
        max_tokens: int,
        min_deposit_amount: float,
        management_fee: float,
        profit_share: float,
        hurdle_rate: Optional[float] = None,
        permissioned: Optional[bool] = None,
    ) -> Optional[Dict[str, Any]]:
        """
        Creates a Drift vault.

        Args:
            name (str): Vault name.
            market_name (str): Market name format '<name>-<name>'.
            redeem_period (int): Redeem period in blocks.
            max_tokens (int): Maximum number of tokens.
            min_deposit_amount (float): Minimum deposit amount.
            management_fee (float): Management fee percentage.
            profit_share (float): Profit share percentage.
            hurdle_rate (float, optional): Hurdle rate.
            permissioned (bool, optional): Whether the vault is permissioned.

        Returns:
            dict: Vault creation details.
        """
        try:
            return await DriftManager.create_drift_vault(
                self, name, market_name, redeem_period, max_tokens, min_deposit_amount, management_fee, profit_share, hurdle_rate, permissioned
            )
        except Exception as e:
            raise SolanaAgentKitError(f"Failed to create Drift vault: {e}")

    async def update_drift_vault_delegate(self, vault: str, delegate_address: str) -> Optional[Dict[str, Any]]:
        """
        Updates the delegate address for a Drift vault.

        Args:
            vault (str): Vault address.
            delegate_address (str): New delegate address.

        Returns:
            dict: Transaction details.
        """
        try:
            return await DriftManager.update_drift_vault_delegate(self, vault, delegate_address)
        except Exception as e:
            raise SolanaAgentKitError(f"Failed to update Drift vault delegate: {e}")

    async def update_drift_vault(
        self,
        vault_address: str,
        name: str,
        market_name: str,
        redeem_period: int,
        max_tokens: int,
        min_deposit_amount: float,
        management_fee: float,
        profit_share: float,
        hurdle_rate: Optional[float] = None,
        permissioned: Optional[bool] = None,
    ) -> Optional[Dict[str, Any]]:
        """
        Updates an existing Drift vault.

        Args:
            vault_address (str): Address of the vault.
            name (str): Vault name.
            market_name (str): Market name format '<name>-<name>'.
            redeem_period (int): Redeem period in blocks.
            max_tokens (int): Maximum number of tokens.
            min_deposit_amount (float): Minimum deposit amount.
            management_fee (float): Management fee percentage.
            profit_share (float): Profit share percentage.
            hurdle_rate (float, optional): Hurdle rate.
            permissioned (bool, optional): Whether the vault is permissioned.

        Returns:
            dict: Vault update details.
        """
        try:
            return await DriftManager.update_drift_vault(
                self, vault_address, name, market_name, redeem_period, max_tokens, min_deposit_amount, management_fee, profit_share, hurdle_rate, permissioned
            )
        except Exception as e:
            raise SolanaAgentKitError(f"Failed to update Drift vault: {e}")

    async def get_drift_vault_info(self, vault_name: str) -> Optional[Dict[str, Any]]:
        """
        Retrieves information about a specific Drift vault.

        Args:
            vault_name (str): Name of the vault.

        Returns:
            dict: Vault details.
        """
        try:
            return await DriftManager.get_drift_vault_info(self, vault_name)
        except Exception as e:
            raise SolanaAgentKitError(f"Failed to get Drift vault info: {e}")
        
    async def deposit_into_drift_vault(self, amount: float, vault: str) -> Optional[Dict[str, Any]]:
        """
        Deposits funds into a Drift vault.

        Args:
            amount (float): Amount to deposit.
            vault (str): Vault address.

        Returns:
            dict: Transaction details.
        """
        try:
            return await DriftManager.deposit_into_drift_vault(self, amount, vault)
        except Exception as e:
            raise SolanaAgentKitError(f"Failed to deposit into Drift vault: {e}")

    async def request_withdrawal_from_drift_vault(self, amount: float, vault: str) -> Optional[Dict[str, Any]]:
        """
        Requests a withdrawal from a Drift vault.

        Args:
            amount (float): Amount to withdraw.
            vault (str): Vault address.

        Returns:
            dict: Transaction details.
        """
        try:
            return await DriftManager.request_withdrawal_from_drift_vault(self, amount, vault)
        except Exception as e:
            raise SolanaAgentKitError(f"Failed to request withdrawal from Drift vault: {e}")

    async def withdraw_from_drift_vault(self, vault: str) -> Optional[Dict[str, Any]]:
        """
        Withdraws funds from a Drift vault after a withdrawal request.

        Args:
            vault (str): Vault address.

        Returns:
            dict: Transaction details.
        """
        try:
            return await DriftManager.withdraw_from_drift_vault(self, vault)
        except Exception as e:
            raise SolanaAgentKitError(f"Failed to withdraw from Drift vault: {e}")

    async def derive_drift_vault_address(self, name: str) -> Optional[Dict[str, Any]]:
        """
        Derives the Drift vault address from a given name.

        Args:
            name (str): Vault name.

        Returns:
            dict: Derived vault address.
        """
        try:
            return await DriftManager.derive_drift_vault_address(self, name)
        except Exception as e:
            raise SolanaAgentKitError(f"Failed to derive Drift vault address: {e}")

    async def trade_using_delegated_drift_vault(
        self,
        vault: str,
        amount: float,
        symbol: str,
        action: str,
        trade_type: str,
        price: Optional[float] = None,
    ) -> Optional[Dict[str, Any]]:
        """
        Executes a trade using a delegated Drift vault.

        Args:
            vault (str): Vault address.
            amount (float): Trade amount.
            symbol (str): Market symbol.
            action (str): "long" or "short".
            trade_type (str): "market" or "limit".
            price (float, optional): Trade execution price.

        Returns:
            dict: Transaction details.
        """
        try:
            return await DriftManager.trade_using_delegated_drift_vault(self, vault, amount, symbol, action, trade_type, price)
        except Exception as e:
            raise SolanaAgentKitError(f"Failed to trade using delegated Drift vault: {e}")

    async def flash_open_trade(
        self, token: str, side: str, collateral_usd: float, leverage: float
    ) -> Optional[Dict[str, Any]]:
        """
        Opens a flash trade using the agent toolkit API.

        Args:
            token (str): The trading token.
            side (str): The trade direction ("buy" or "sell").
            collateral_usd (float): The collateral amount in USD.
            leverage (float): The leverage multiplier.

        Returns:
            dict: Transaction details.
        """
        try:
            return await FlashTradeManager.flash_open_trade(self, token, side, collateral_usd, leverage)
        except Exception as e:
            raise SolanaAgentKitError(f"Failed to open flash trade: {e}")

    async def flash_close_trade(self, token: str, side: str) -> Optional[Dict[str, Any]]:
        """
        Closes a flash trade using the agent toolkit API.

        Args:
            token (str): The trading token.
            side (str): The trade direction ("buy" or "sell").

        Returns:
            dict: Transaction details.
        """
        try:
            return await FlashTradeManager.flash_close_trade(self, token, side)
        except Exception as e:
            raise SolanaAgentKitError(f"Failed to close flash trade: {e}")
        
    async def resolve_all_domains(self, domain: str) -> Optional[str]:
        """
        Resolves all domain types for a given domain.

        Args:
            domain (str): The domain name.

        Returns:
            Optional[str]: The resolved domain's TLD.
        """
        try:
            return await AllDomainsManager.resolve_all_domains(self, domain)
        except Exception as e:
            raise SolanaAgentKitError(f"Failed to resolve all domains: {e}")

    async def get_owned_domains_for_tld(self, tld: str) -> Optional[List[str]]:
        """
        Retrieves domains owned by the user for a given TLD.

        Args:
            tld (str): The top-level domain.

        Returns:
            Optional[List[str]]: List of owned domains.
        """
        try:
            return await AllDomainsManager.get_owned_domains_for_tld(self, tld)
        except Exception as e:
            raise SolanaAgentKitError(f"Failed to fetch owned domains: {e}")

    async def get_all_domains_tlds(self) -> Optional[List[str]]:
        """
        Retrieves all available TLDs.

        Returns:
            Optional[List[str]]: List of available TLDs.
        """
        try:
            return await AllDomainsManager.get_all_domains_tlds(self)
        except Exception as e:
            raise SolanaAgentKitError(f"Failed to fetch all domains TLDs: {e}")

    async def get_owned_all_domains(self, owner: str) -> Optional[List[str]]:
        """
        Retrieves all domains owned by a given user.

        Args:
            owner (str): The owner's public key.

        Returns:
            Optional[List[str]]: List of owned domains.
        """
        try:
            return await AllDomainsManager.get_owned_all_domains(self, owner)
        except Exception as e:
            raise SolanaAgentKitError(f"Failed to fetch owned all domains: {e}")<|MERGE_RESOLUTION|>--- conflicted
+++ resolved
@@ -75,12 +75,9 @@
         self.quicknode_rpc_url = quicknode_rpc_url or os.getenv("QUICKNODE_RPC_URL", "")
         self.jito_block_engine_url = jito_block_engine_url or os.getenv("JITO_BLOCK_ENGINE_URL", "")
         self.jito_uuid = jito_uuid or os.getenv("JITO_UUID", None)
-<<<<<<< HEAD
         self.stork_api_key = stork_api_key or os.getenv("STORK_API_KEY", "")
-=======
         self.base_proxy_url = BASE_PROXY_URL
         self.api_version = API_VERSION
->>>>>>> 5f79f4d1
 
         if generate_wallet:
             self.wallet = Keypair()
