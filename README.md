# AgentiPy: Your AI Agent Toolkit for Blockchain Applications

AgentiPy is a Python toolkit designed to empower AI agents to interact seamlessly with blockchain applications, focusing on Solana and Base. It simplifies the development of decentralized applications (dApps) by providing tools for token management, NFT handling, and more. With a focus on ease of use and powerful functionality, AgentiPy allows developers to create robust and sophisticated blockchain-based solutions, leveraging AI-driven workflows.

[<img src="https://img.shields.io/github.com/niceberginc/agentipy/agentipy?style=social" alt="GitHub Stars">](hhttps://github.com/niceberginc/agentipy/agentipy)
[<img src="https://img.shields.io/badge/License-MIT-blue.svg" alt="License">](https://github.com/niceberginc/agentipy/agentipy/blob/main/LICENSE)

## 🚀 Introduction

AgentiPy bridges the gap between AI agents and blockchain applications. It provides a streamlined development experience for building decentralized applications (dApps) that leverage the power of AI on Solana and Base. From automated trading to complex DeFi interactions, AgentiPy equips developers with the tools needed to build intelligent on-chain solutions.

## ✨ Key Features

*   **Broad Protocol Support:** Supports a wide range of protocols on Solana and Base (See Detailed Protocol Table Below).
*   **Asynchronous Operations:** Utilizes asynchronous programming for efficient blockchain interactions.
*   **Easy Integration:** Designed for seamless integration into existing AI agent frameworks and dApp projects.
*   **Comprehensive Toolset:** Provides tools for token trading, NFT management, DeFi interactions, and more.
*   **Extensible Design:** Allows developers to create custom protocols and actions.
*   **Coingecko Integration**: Enhanced with new tooling to explore trending tokens, prices, and new pools
*   **Streamlined Development:** Provides essential utility functions such as price fetching, balance checks, and transaction confirmation.

## 📦 Installation and Setup

Before you begin, ensure you have the following prerequisites:

*   **Python 3.8+:** Required for running the toolkit.
*   **Solana CLI:** For Solana-specific actions (e.g., wallet creation).
*   **Langchain:** For AI integration (`pip install langchain`).
*   **Wallet with Private Keys:**  Crucial for signing and sending transactions.  **Securely manage your private keys!**
*   **API Keys (Optional):** For accessing various blockchain networks or external data sources (e.g., CoinGecko, QuickNode).

Follow these steps to install and set up AgentiPy:

1.  **Create a Virtual Environment (Recommended):**  Isolate your project dependencies.
    ```bash
    python -m venv venv
    ```
2.  **Activate the Virtual Environment:**
    *   **Linux/macOS:**
        ```bash
        source venv/bin/activate
        ```
    *   **Windows:**
        ```bash
        venv\Scripts\activate
        ```
3.  **Install AgentiPy:**
    ```bash
    pip install agentipy
    ```
4.  **Verify Installation:**
    ```python
    import agentipy
    print(agentipy.__version__)  # Example output: 2.0.2
    ```

## 🛠️ Supported Protocols and Tools

AgentiPy supports a diverse set of protocols, each with specific actions. This table provides a quick reference:

| Protocol       | Blockchain | Actions                                                        | GitHub Tool Link                                                                            |
| :------------- | :--------- | :------------------------------------------------------------- | :----------------------------------------------------------------------------------------- |
| Jupiter        | Solana     | Token swaps, direct routing, stake SOL                        | [Jupiter Swap Tool](https://github.com/niceberginc/agentipy/blob/main/agentipy/tools/stake_with_jup.py) |
| PumpFun        | Solana     | Buy/sell tokens, launch tokens, retrieve/calculate pump curve states | [PumpFun Buy Tool](https://github.com/niceberginc/agentipy/blob/main/agentipy/tools/use_pumpfun.py) |
| Raydium        | Solana     | Buy/sell tokens, provide liquidity                             | [Raydium Trade Tool](https://github.com/niceberginc/agentipy/blob/main/agentipy/tools/use_raydium.py) |
| Metaplex       | Solana     | NFT minting, collection deployment, metadata/royalty management| [Metaplex Mint Tool](https://github.com/niceberginc/agentipy/blob/main/agentipy/tools/use_metaplex.py) |
| DexScreener    | Solana     | Get token data by ticker/address                               | [DexScreener Data Tool](https://github.com/niceberginc/agentipy/blob/main/agentipy/tools/get_token_data.py) |
| Helius         | Solana     | Fetch balances, NFT mint lists, events, webhooks             | [Helius Balance Tool](https://github.com/niceberginc/agentipy/blob/main/agentipy/tools/use_helius.py) |
| MoonShot       | Solana     | Buy/sell with collateral, slippage options                    | [MoonShot Trade Tool](https://github.com/niceberginc/agentipy/blob/main/agentipy/tools/use_moonshot.py) |
| SNS            | Solana     | Get token data by ticker/address                               | [SNS Data Tool](hhttps://github.com/niceberginc/agentipy/blob/main/agentipy/tools/use_sns.py) |
| Cybers         | Solana     | Authenticate wallet, create coin                             | [Cybers Auth Tool](https://github.com/niceberginc/agentipy/blob/main/agentipy/tools/use_cybers.py) |
| Adrena         | Solana     | Open/close perpetual trades (long/short)                     | [Adrena Trade Tool](https://github.com/niceberginc/agentipy/blob/main/agentipy/tools/use_adrena.py) |
| Drift          | Solana     | Manage user accounts, deposit/withdraw, perp trades, account info  | [Drift Account Tool](https://github.com/niceberginc/agentipy/blob/main/agentipy/tools/use_drift.py) |
| Flash          | Solana     | Open/close trades                                               | [Flash Trade Tool](https://github.com/niceberginc/agentipy/blob/main/agentipy/tools/use_flash.py) |
| Jito           | Solana     | Manage tip accounts, bundle transactions                      | [Jito Tip Tool](https://github.com/niceberginc/agentipy/blob/main/agentipy/tools/use_jito.py) |
| Lulo           | Solana     | Lend assets to earn interest                                  | [Lulo Lend Tool](https://github.com/niceberginc/agentipy/blob/main/agentipy/tools/use_lulo.py) |
| RugCheck       | Solana     | Fetch detailed/summary token reports                           | [RugCheck Report Tool](https://github.com/niceberginc/agentipy/blob/main/agentipy/tools/use_rugcheck.py) |
| All Domains    | Solana     | Resolve domains, get owned domains                             | [All Domains Resolve Tool](https://github.com/niceberginc/agentipy/blob/main/agentipy/tools/use_alldomains.py) |
| Orca           | Solana     | Manage liquidity pools, positions                              | [Orca Position Tool](https://github.com/niceberginc/agentipy/blob/main/agentipy/tools/use_orca.py) |
| Backpack       | Solana     | Manage account balances, settings, borrowing                    | [Backpack Balance Tool](https://github.com/niceberginc/agentipy/blob/main/agentipy/tools/use_backpack.py) |
| OpenBook       | Solana     | Create markets                                                   | [OpenBook Market Tool](https://github.com/niceberginc/agentipy/blob/main/agentipy/tools/use_openpook.py) |
| Light Protocol | Solana     | Send compressed airdrops                                        | [Light Airdrop Tool](https://github.com/niceberginc/agentipy/blob/main/agentipy/tools/use_lightprotocol.py) |
| Pyth Network   | Solana     | Fetch token prices                                              | [Pyth Price Fetch Tool](https://github.com/niceberginc/agentipy/blob/main/agentipy/tools/use_pyth.py) |
| Manifest       | Solana     | Create markets, place/cancel orders                            | [Manifest Order Tool](https://github.com/niceberginc/agentipy/blob/main/agentipy/tools/use_manifest.py) |
| Stork          | Solana     | Get real-time token price feed                                 | [Stork Price Feed Tool](https://github.com/niceberginc/agentipy/blob/main/agentipy/tools/use_stork.py) |
| Gibwork        | Solana     | Create tasks with token rewards                                  | [Gibwork Task Tool](https://github.com/niceberginc/agentipy/blob/main/agentipy/tools/use_gibwork.py) |
| Meteora        | Solana     | Create DLMM pools with configurations                           | [Meteora Pool Tool](https://github.com/niceberginc/agentipy/blob/main/agentipy/tools/create_meteora_dlmm_pool.py) |
|StakeWithJup    | Solana     | Stakes JUP to earn JUP tokens                 | [Stake With Jup tool](https://github.com/niceberginc/agentipy/blob/main/agentipy/tools/stake_with_jup.py) |
|ThreeLand    | Solana     | ThreeLand NFT mint and deploy        | [ThreeLand NFT mint tool](https://github.com/niceberginc/agentipy/blob/main/agentipy/tools/use_3land.py) |




## 🚀 Quick Start Example


Important Security Note: Never hardcode your private key directly into your code. Use environment variables or secure key management systems in a production environment.


## Transfer SOL/SPL: Easily send tokens.
```python
<<<<<<< HEAD
from agentipy import SolanaAgentKit, create_solana_tools

# Initialize with private key and optional RPC URL
agent = SolanaAgentKit(
    "your-wallet-private-key-as-base58",
    "https://api.mainnet-beta.solana.com",
    "your-openai-api-key"
)

# Create LangChain tools
tools = create_solana_tools(agent)

# Note: LangChain currently supports a maximum of 126 tools.
```

## Usage Examples

### Fetch price of a token

```python
from agentipy import SolanaAgentKit

async def main():
agent = SolanaAgentKit(
    "your-wallet-private-key-as-base58",
    "https://api.mainnet-beta.solana.com",
    "your-openai-api-key"
)

    # Get balance
    balance =  await agent.fetch_price("FKMKctiJnbZKL16pCmR7ig6bvjcMJffuUMjB97YD7LJs")
    print(f"Price: {balance} SOL")

# Run the async function
=======
from agentipy.agent import SolanaAgentKit
from agentipy.tools.transfer import TokenTransferManager
>>>>>>> ea8ab3c2
import asyncio

async def main():
    """
    Quick Start Example: Transfer SOL on Mainnet.
    """
    # **!!! IMPORTANT SECURITY WARNING !!!**
    # NEVER hardcode your private key directly into your code, ESPECIALLY for Mainnet.
    # This is for demonstration purposes ONLY.
    # In a real application, use environment variables, secure key vaults, or other
    # secure key management practices.  Compromising your private key can lead to
    # loss of funds.

    PRIVATE_KEY = ""  # ⚠️ REPLACE THIS SECURELY! ⚠️
    RECIPIENT_WALLET_ADDRESS = "" # 👤 REPLACE THIS WITH RECIPIENT ADDRESS 👤

    agent = SolanaAgentKit(
        private_key=PRIVATE_KEY,
        rpc_url="https://api.mainnet-beta.solana.com"  # Mainnet RPC endpoint
    )

    TRANSFER_AMOUNT_SOL = 0.0001 # A very small amount of SOL for testing.  Adjust as needed.

    try:
        transfer_signature = await TokenTransferManager.transfer(
            agent=agent,
            to=RECIPIENT_WALLET_ADDRESS,
            amount=TRANSFER_AMOUNT_SOL
        )
        print(f"Transfer successful!")
        print(f"Transaction Signature: https://explorer.solana.com/tx/{transfer_signature}")

    except RuntimeError as e:
        print(f"Error: Transfer failed: {e}")

if __name__ == "__main__":
    asyncio.run(main())

```
## Checking Sol Balance Using Agentipy
```python
from agentipy.agent import SolanaAgentKit
from agentipy.tools.get_balance import BalanceFetcher
import asyncio

async def main():
    """
    Quick Start Example: Get SOL Balance on Mainnet.
    """
    # **Important Security Note:**
    # NEVER hardcode your private key directly into your code.
    # Use environment variables or secure key management systems in production.
    PRIVATE_KEY = "YOUR_PRIVATE_KEY_HERE"  # Replace with your actual private key (securely!)
    WALLET_ADDRESS = "YOUR_WALLET_ADDRESS_HERE" # Replace with your actual wallet address

    agent = SolanaAgentKit(
        private_key=PRIVATE_KEY,
        rpc_url="https://api.mainnet-beta.solana.com"  # Mainnet RPC endpoint
    )

    try:
        balance_sol = await BalanceFetcher.get_balance(agent)
        print(f"Wallet Balance for {WALLET_ADDRESS}: {balance_sol:.4f} SOL")
        print("Successfully retrieved SOL balance!")

    except Exception as e:
        print(f"Error: Could not retrieve SOL balance: {e}")

if __name__ == "__main__":
    asyncio.run(main())

```
## CoinGecko Market Data Metrics & Trending Tokens
```python
from agentipy.agent import SolanaAgentKit
from agentipy.tools.use_coingecko import CoingeckoManager
from agentipy.tools.get_token_data import TokenDataManager
from solders.pubkey import Pubkey
import asyncio

async def main():
    """
    Quick Start Example:
    1. Fetch Trending Tokens from CoinGecko.
    2. Fetch and display data metrics for a user-specified token ticker.
    """

    agent = SolanaAgentKit(
        private_key="",  # Private key not needed for this example
        rpc_url="https://api.mainnet-beta.solana.com"
    )

    # -------------------------------------------------------------
    # Section 1: Fetch and Display Trending Tokens (No API key needed)
    # -------------------------------------------------------------
    try:
        trending_tokens_data = await CoingeckoManager.get_trending_tokens(agent)

        if trending_tokens_data and 'coins' in trending_tokens_data:
            print("Trending Tokens on CoinGecko:")
            for token in trending_tokens_data['coins']:
                print(f"- {token['item']['symbol']} ({token['item']['name']})")
            print("\nSuccessfully fetched trending tokens!\n" + "-" * 40)
        else:
            print("No trending tokens data received.\n" + "-" * 40)

    except Exception as e:
        print(f"Error fetching trending tokens: {e}\n" + "-" * 40)

    # -------------------------------------------------------------
    # Section 2: Fetch and Display Data Metrics for User-Specified Ticker
    # -------------------------------------------------------------
    token_ticker = input("Enter a Token Ticker (e.g., SOL, USDC) to get its metrics: ").strip()

    if token_ticker:
        token_address = None
        try:
            resolved_address = TokenDataManager.get_token_address_from_ticker(token_ticker)
            if resolved_address:
                token_address = resolved_address
                print(f"Resolved ticker '{token_ticker}' to Contract Address: {token_address}")
            else:
                raise ValueError(f"Could not resolve ticker '{token_ticker}' to a Contract Address.")

            if token_address:
                price_data = await CoingeckoManager.get_token_price_data(agent, [token_address])

                if token_address in price_data and price_data[token_address]:
                    token_info = price_data[token_address]

                    print(f"\nData Metrics for {token_ticker.upper()} from CoinGecko:")
                    print(f"- Current Price (USD): ${token_info['usd']:.4f}")
                    print(f"- Market Cap (USD): ${token_info['usd_market_cap']:.2f}")
                    print(f"- 24h Volume (USD): ${token_info['usd_24h_vol']:.2f}")
                    print(f"- 24h Change (%): {token_info['usd_24h_change']:.2f}%")
                    print(f"- Last Updated: {token_info['last_updated_at']}")
                    print("\nSuccessfully fetched token data metrics!\n" + "-" * 40)

                else:
                    print(f"Could not retrieve price data for ticker: {token_ticker}.\n" + "-" * 40)

            else:
                print(f"Could not get token address for ticker: {token_ticker}.\n" + "-" * 40)


        except Exception as e:
            print(f"Error fetching data metrics for ticker '{token_ticker}': {e}\n" + "-" * 40)
    else:
        print("No token ticker entered.\n" + "-" * 40)

if __name__ == "__main__":
    asyncio.run(main())
```
## Jupiter Exchange SOL - USDC
```python
from agentipy.agent import SolanaAgentKit
from agentipy.tools.trade import TradeManager
from solders.pubkey import Pubkey
import asyncio

async def main():
    """
    Quick Start Example: Swap SOL for USDC on Jupiter Exchange .
    """
    # **!!! IMPORTANT SECURITY WARNING !!!**
    # NEVER hardcode your private key directly into your code, ESPECIALLY for Mainnet.
    # This is for demonstration purposes ONLY.
    # In a real application, use environment variables, secure key vaults, or other
    # secure key management practices.

    PRIVATE_KEY = "YOUR_PRIVATE_KEY_HERE"  # ⚠️ REPLACE THIS SECURELY! ⚠️

    agent = SolanaAgentKit(
        private_key=PRIVATE_KEY,
        rpc_url="https://api.mainnet-beta.solana.com"  # Mainnet RPC endpoint
    )

    # Mainnet Token Mint Addresses:
    USDC_MINT = Pubkey.from_string("EPjFWdd5AufqSSqeM2qN1xzybapC8G4wEGGkZwyTDt1v")
    SOL_MINT = Pubkey.from_string("So11111111111111111111111111111111111111112")

    SWAP_AMOUNT_SOL = 0.0001

    try:
        print(f"Attempting to swap {SWAP_AMOUNT_SOL} SOL for USDC on Jupiter...")
        transaction_signature = await TradeManager.trade(
            agent=agent,
            output_mint=USDC_MINT,
            input_amount=SWAP_AMOUNT_SOL,
            input_mint=SOL_MINT
        )

        print(f"Swap successful!")
        print(f"Transaction Signature: https://explorer.solana.com/tx/{transaction_signature}")

        await asyncio.sleep(1)  # 1-second delay to help with rate limits due to RPC Delay

    except Exception as e:
        print(f"Error: Swap failed: {e}")

if __name__ == "__main__":
    asyncio.run(main())
```
## Jupiter Exchange  USDC - SOL 
```python
from agentipy.agent import SolanaAgentKit
from agentipy.tools.trade import TradeManager
from solders.pubkey import Pubkey
import asyncio

async def main():
    """
    Quick Start Example: Swap SOL for USDC on Jupiter Exchange using AgentiPy.
    """
    # **!!! IMPORTANT SECURITY WARNING !!!**
    # NEVER hardcode your private key directly into your code, ESPECIALLY for Mainnet.
    # This is for demonstration purposes ONLY.
    # In a real application, use environment variables, secure key vaults, or other
    # secure key management practices.  Compromising your private key can lead to
    # loss of funds.

    PRIVATE_KEY = "YOUR_PRIVATE_KEY_HERE"  # ⚠️ REPLACE THIS SECURELY! ⚠️

    agent = SolanaAgentKit(
        private_key=PRIVATE_KEY,
        rpc_url="https://api.mainnet-beta.solana.com"  # Mainnet RPC endpoint
    )

    USDC_MINT = Pubkey.from_string("EPjFWdd5AufqSSqeM2qN1xzybapC8G4wEGGkZwyTDt1v")  # Mainnet USDC
    SOL_MINT = Pubkey.from_string("So11111111111111111111111111111111111111112")   # Mainnet SOL

    SWAP_AMOUNT_SOL = 0.0001  # A tiny amount of SOL to swap for USDC (adjust as needed)

    try:
        print(f"Attempting to swap {SWAP_AMOUNT_SOL} SOL for USDC on Jupiter...")
        transaction_signature = await TradeManager.trade(
            agent=agent,
            output_mint=USDC_MINT,  # output token is USDC (what you receive)
            input_amount=SWAP_AMOUNT_SOL, # Amount of input token (SOL)
            input_mint=SOL_MINT      # input token is SOL (what you send/give)
        )

        print(f"Swap successful!")
        print(f"Transaction Signature: https://explorer.solana.com/tx/{transaction_signature}")

    except Exception as e:
        print(f"Error: Swap failed: {e}")

if __name__ == "__main__":
    asyncio.run(main())
```

---
## Swap User-Specified Amount of SOL for User-Specified Token (Ticker or CA) 
```python
from agentipy.agent import SolanaAgentKit
from agentipy.tools.trade import TradeManager
from agentipy.tools.use_coingecko import CoingeckoManager
from agentipy.tools.get_token_data import TokenDataManager
from solders.pubkey import Pubkey
import asyncio

async def main():
    """
    Quick Start Example:
    1. Swap User-Specified Amount of SOL for User-Specified Token (Ticker or CA) on Jupiter.
    2. Fetch and display token data metrics from CoinGecko before swap confirmation.
    """
    # **!!! IMPORTANT SECURITY WARNING !!!**
    # NEVER hardcode your private key directly into your code, ESPECIALLY for Mainnet.
    # This is for demonstration purposes ONLY.
    # In a real application, use environment variables, secure key vaults, or other
    # secure key management practices.

    PRIVATE_KEY = "YOUR_PRIVATE_KEY_HERE"  # ⚠️ REPLACE THIS SECURELY! ⚠️

    agent = SolanaAgentKit(
        private_key=PRIVATE_KEY,
        rpc_url="https://api.mainnet-beta.solana.com"  # Mainnet RPC endpoint
    )

    USDC_MINT = Pubkey.from_string("EPjFWdd5AufqSSqeM2qN1xzybapC8G4wEGGkZwyTDt1v")  # Mainnet USDC
    SOL_MINT = Pubkey.from_string("So11111111111111111111111111111111111111112")   # Mainnet SOL

    # -------------------------------------------------------------
    # Section 1: Get User Input for Target Token and Swap Amount
    # -------------------------------------------------------------
    target_token_input = input("Enter Target Token Ticker (e.g., USDC, BONK) or Contract Address: ").strip()
    swap_amount_sol_input = input("Enter Amount of SOL to Swap: ").strip()

    target_token_address = None
    target_token_symbol = None
    swap_amount_sol = None

    try:
        swap_amount_sol = float(swap_amount_sol_input)
        if swap_amount_sol <= 0:
            raise ValueError("Swap amount must be greater than zero.")
    except ValueError:
        print("Invalid SOL amount entered. Please enter a positive number.")
        return  # Exit if swap amount is invalid


    try:
        # Try to parse as a Pubkey (Contract Address)
        Pubkey.from_string(target_token_input)
        target_token_address = target_token_input
        print(f"Interpreting input as Contract Address: {target_token_address}")
    except ValueError:
        # If not a valid Pubkey, assume it's a Ticker
        print(f"Interpreting input as Token Ticker: {target_token_input}")
        try:
            resolved_address = TokenDataManager.get_token_address_from_ticker(target_token_input)
            if resolved_address:
                target_token_address = resolved_address
                token_data = TokenDataManager.get_token_data_by_address(Pubkey.from_string(target_token_address))
                if token_data:
                    target_token_symbol = token_data.symbol
                else:
                    target_token_symbol = target_token_input.upper() # Fallback to ticker
                print(f"Resolved ticker '{target_token_input}' to Contract Address: {target_token_address}")
            else:
                raise ValueError(f"Could not resolve ticker '{target_token_input}' to a Contract Address.")
        except Exception as resolve_error:
            print(f"Error resolving ticker: {resolve_error}")
            print("Please ensure you entered a valid Token Ticker or Contract Address.")
            return  # Exit if ticker resolution fails

    if target_token_address and swap_amount_sol is not None:
        # -------------------------------------------------------------
        # Section 2: Fetch and Display Token Data Metrics from CoinGecko
        # -------------------------------------------------------------
        try:
            price_data = await CoingeckoManager.get_token_price_data(agent, [target_token_address])

            if target_token_address in price_data and price_data[target_token_address]:
                token_info = price_data[target_token_address]
                display_symbol = target_token_symbol if target_token_symbol else target_token_input.upper()

                print(f"\nData Metrics for {display_symbol} ({target_token_address}) from CoinGecko:")
                print(f"- Current Price (USD): ${token_info['usd']:.4f}")
                print(f"- Market Cap (USD): ${token_info['usd_market_cap']:.2f}")
                print(f"- 24h Volume (USD): ${token_info['usd_24h_vol']:.2f}")
                print(f"- 24h Change (%): {token_info['usd_24h_change']:.2f}%")
                print(f"- Last Updated: {token_info['last_updated_at']}")
                print("-" * 40)

                # -------------------------------------------------------------
                # Section 3: Confirm Swap with User
                # -------------------------------------------------------------
                confirmation = input(f"\nConfirm swap of {swap_amount_sol} SOL for {display_symbol}? (yes/no): ").lower()
                if confirmation == "yes":
                    try:
                        print(f"Attempting to swap {swap_amount_sol} SOL for {display_symbol} on Jupiter...")
                        transaction_signature = await TradeManager.trade(
                            agent=agent,
                            output_mint=Pubkey.from_string(target_token_address), 
                            input_amount=swap_amount_sol, 
                            input_mint=SOL_MINT
                        )

                        print(f"Swap successful!")
                        print(f"Transaction Signature: https://explorer.solana.com/tx/{transaction_signature}")
                        await asyncio.sleep(1) 

                    except Exception as swap_error:
                        print(f"Error: Swap failed: {swap_error}")
                else:
                    print("Swap cancelled by user.")

            else:
                print(f"Could not retrieve price data for {target_token_input} from CoinGecko.")
        except Exception as e:
            print(f"Error fetching token data metrics: {e}")
    else:
        print("No valid Token Ticker or Contract Address provided, or invalid swap amount.")

if __name__ == "__main__":
    asyncio.run(main())
```

# 2. Langchain Integration:**
AgentiPy can be seamlessly integrated with Langchain, a powerful framework for building language model-powered applications. This enables you to create intelligent agents that can understand natural language instructions, reason about blockchain data, and execute complex on-chain actions.

* Natural Language Command Interpretation: Use Langchain's language models (LLMs) to parse user instructions and map them to AgentiPy tool calls.

* Dynamic Workflow Generation: Design agents that can dynamically chain together multiple AgentiPy tools to accomplish complex goals.

* Enhanced Decision-Making: Leverage LLMs to analyze blockchain data (e.g., token prices, market conditions) and make intelligent trading or DeFi decisions.

**Example:**
```python
from langchain.llms import OpenAI  # Or any other Langchain LLM
from agentipy.agent import SolanaAgentKit
from agentipy.tools.trade import TradeManager

# Initialize Langchain LLM
llm = OpenAI(openai_api_key="YOUR_OPENAI_API_KEY")  # Replace with your OpenAI API key
agent = SolanaAgentKit(
    private_key="YOUR_PRIVATE_KEY",
    rpc_url="https://api.mainnet-beta.solana.com"
)

# Define a trading prompt
prompt = "Buy 1 SOL of USDC"

# Example - Basic text prompt 
action = llm(prompt)  # Get action from the language model

# Simplified trade example
try:
    TradeManager.trade(
        agent=agent,
        output_mint="EPjFWdd5AufqSSqeM2qN1xzybapC8G4wEGGkZwyTDt1v", #USDC on Solana mainnet
        input_amount=0.1
    )  # Simplified trade example
    print(f"Performed action: {action}")
except Exception as e:
    print(f"Error processing trade: {e}")
```

**3. Using Base Tools:**
* Use Base tools and functions to have a better management
```python
from agentipy.base import BaseClient

# Replace with your private key (DO NOT HARDCODE IN PRODUCTION - use environment variables!)
base = BaseClient()

#Create a wallet
new_wallet = base.create_wallet()
print(f"Wallet address: {new_wallet.address} and Private Key: {new_wallet.privateKey}")

# Get base balance
balance = base.get_balance("your_wallet_address")
print(f"Balance: {balance} base")

# Transfer 1 base to a recipient
transaction = base.transfer_base(to_address="recipient_wallet_address", amount=1.0)
print("Transaction Successful {transaction.hash}")
```

Error handling is crucial for robust applications:
```python
try:
    solana.transfer_sol(to_address="invalid_address", amount=1.0)
except ValueError as e:
    print(f"Error: {e}")
```

### 🤝  Community Engagement and Contribution
AgentiPy encourages community contributions, with developers invited to fork the repository at [github.com/niceberginc/agentipy/](https://github.com/niceberginc/agentipy/), submit pull requests, and report issues via GitHub Issues. This collaborative approach fosters continuous improvement and innovation within the ecosystem.

#### 📜 Licensing and Contact Information
AgentiPy is licensed under the MIT License, ensuring open access and flexibility for developers. For support, contact [support@agentipy.com](mailto:support@agentipy.com), follow updates on X at [@AgentiPy](https://x.com/AgentiPy), or join the community on Discord at [Join our Discord Community](https://discord.com/invite/agentipy).


<|MERGE_RESOLUTION|>--- conflicted
+++ resolved
@@ -99,8 +99,8 @@
 
 ## Transfer SOL/SPL: Easily send tokens.
 ```python
-<<<<<<< HEAD
 from agentipy import SolanaAgentKit, create_solana_tools
+from agentipy.tools.transfer import TokenTransferManager
 
 # Initialize with private key and optional RPC URL
 agent = SolanaAgentKit(
@@ -113,32 +113,26 @@
 tools = create_solana_tools(agent)
 
 # Note: LangChain currently supports a maximum of 126 tools.
-```
 
 ## Usage Examples
 
 ### Fetch price of a token
 
-```python
-from agentipy import SolanaAgentKit
-
-async def main():
-agent = SolanaAgentKit(
-    "your-wallet-private-key-as-base58",
-    "https://api.mainnet-beta.solana.com",
-    "your-openai-api-key"
-)
-
-    # Get balance
-    balance =  await agent.fetch_price("FKMKctiJnbZKL16pCmR7ig6bvjcMJffuUMjB97YD7LJs")
-    print(f"Price: {balance} SOL")
+async def main():
+    # Initialize the SolanaAgentKit
+    agent = SolanaAgentKit(
+        "your-wallet-private-key-as-base58",
+        "https://api.mainnet-beta.solana.com",
+        "your-openai-api-key"
+    )
+
+    # Fetch price
+    price = await agent.fetch_price("FKMKctiJnbZKL16pCmR7ig6bvjcMJffuUMjB97YD7LJs")
+    print(f"Price: {price} SOL")
 
 # Run the async function
-=======
-from agentipy.agent import SolanaAgentKit
-from agentipy.tools.transfer import TokenTransferManager
->>>>>>> ea8ab3c2
 import asyncio
+asyncio.run(main())
 
 async def main():
     """
